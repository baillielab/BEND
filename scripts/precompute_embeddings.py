import hydra
from omegaconf import DictConfig, OmegaConf
import torch
import os
import bend.io.sequtils as sequtils
import pandas as pd
import numpy as np
import sys
<<<<<<< HEAD
=======
from bend.utils.set_seed import set_seed

set_seed()
>>>>>>> 4cb55de2


# load config
@hydra.main(config_path="../conf/embedding/", config_name="embed", version_base=None)
def run_experiment(cfg: DictConfig) -> None:
    """
    Run a embedding of nucleotide sequences.
    This function is called by hydra.
    Parameters
    ----------
    cfg : DictConfig
        Hydra configuration object.
    """
    print("Embedding data for", cfg.task)
<<<<<<< HEAD

    if "shuffled_" in cfg.task and not os.path.exists(cfg[cfg.task].bed):
        not_shuffled_bed = cfg[cfg.task].bed.replace("shuffled_", "")
        df = pd.read_csv(not_shuffled_bed, sep="\t", low_memory=False)
        df = df.sample(frac=1, random_state=cfg.seed)
        df.to_csv(cfg[cfg.task].bed, sep="\t", index=False)

        print(f"Shuffled {not_shuffled_bed} and saved to {cfg[cfg.task].bed}")

=======
>>>>>>> 4cb55de2
    # read the bed file and get the splits :
    if not "splits" in cfg or cfg.splits is None:
        splits = sequtils.get_splits(cfg[cfg.task].bed)
    else:
        splits = cfg.splits
    print("Embedding with", cfg.model)
    # instatiante model
    embedder = hydra.utils.instantiate(cfg[cfg.model])
    for split in splits:
        print(f"Embedding split: {split}")
        output_dir = f"{cfg.data_dir}/{cfg.task}/{cfg.model}/"

        os.makedirs(output_dir, exist_ok=True)

        # embed in chunks
        # get length of bed file and divide by chunk size, if a spcific chunk is not set
        df = pd.read_csv(cfg[cfg.task].bed, sep="\t", low_memory=False)
        df = df[df.iloc[:, -1] == split] if split is not None else df
        possible_chunks = list(range(int(len(df) / cfg.chunk_size) + 1))
        if cfg.chunk is None:
            cfg.chunk = possible_chunks
        cfg.chunk = [cfg.chunk] if isinstance(cfg.chunk, int) else cfg.chunk
        # embed in chunks
        for n, chunk in enumerate(cfg.chunk):
            if chunk not in possible_chunks:
                print(
                    f"{chunk} is not a valid chunk id. {split} chunk ids are {possible_chunks}"
                )
                continue
            print(f"\t Embedding chunk {chunk} ({chunk +1}/{len(possible_chunks)})")
            sequtils.embed_from_bed(
                **cfg[cfg.task],
                embedder=embedder,
                output_path=f"{output_dir}/{split}_{chunk}.tar.gz",
                split=split,
                chunk=chunk,
                chunk_size=cfg.chunk_size,
                upsample_embeddings=(
                    cfg[cfg.model]["upsample_embeddings"]
                    if "upsample_embeddings" in cfg[cfg.model]
                    else False
                ),
            )


if __name__ == "__main__":

    print("Run Embedding")

    run_experiment()<|MERGE_RESOLUTION|>--- conflicted
+++ resolved
@@ -6,12 +6,9 @@
 import pandas as pd
 import numpy as np
 import sys
-<<<<<<< HEAD
-=======
 from bend.utils.set_seed import set_seed
 
 set_seed()
->>>>>>> 4cb55de2
 
 
 # load config
@@ -26,7 +23,6 @@
         Hydra configuration object.
     """
     print("Embedding data for", cfg.task)
-<<<<<<< HEAD
 
     if "shuffled_" in cfg.task and not os.path.exists(cfg[cfg.task].bed):
         not_shuffled_bed = cfg[cfg.task].bed.replace("shuffled_", "")
@@ -36,8 +32,6 @@
 
         print(f"Shuffled {not_shuffled_bed} and saved to {cfg[cfg.task].bed}")
 
-=======
->>>>>>> 4cb55de2
     # read the bed file and get the splits :
     if not "splits" in cfg or cfg.splits is None:
         splits = sequtils.get_splits(cfg[cfg.task].bed)
