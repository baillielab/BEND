--- conflicted
+++ resolved
@@ -1,17 +1,7 @@
 defaults:
   - datadims : [label_dims,embedding_dims, downstream_downsample]
-<<<<<<< HEAD
-  - misc : resnet_supervised
-  - hydra : multirun 
-=======
-<<<<<<< HEAD
   - hydra : multirun 
   - supervised_encoder : [resnet-supervised, basset-supervised]
-=======
-  - misc : resnet_supervised
-  - hydra : multirun 
->>>>>>> 5367c49 (small fix)
->>>>>>> 0bb1677c
   - override hydra/launcher: joblib # ability to launch jobs in parallel fashion
   - _self_
 hydra :
@@ -34,19 +24,9 @@
                  nt_transformer_1000g,
                  dnabert2,
                  onehot,
-<<<<<<< HEAD
-                 awdlstm
-                 #resnet-supervised
-=======
-<<<<<<< HEAD
                  awdlstm,
                  resnet-supervised, 
                  basset-supervised
-=======
-                 awdlstm
-                 #resnet-supervised
->>>>>>> 5367c49 (small fix)
->>>>>>> 0bb1677c
 embedder : onehot
 task : enhancer_annotation 
 output_dir: ./downstream_tasks/${task}/${embedder}/split_${data.cross_validation}
