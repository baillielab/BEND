defaults:
  - datadims: [label_dims, embedding_dims, seq_lengths, downstream_downsample]
  #- hydra : multirun
  #- override hydra/launcher: joblib # ability to launch jobs in parallel fashion
  - _self_
hydra:
  mode: MULTIRUN
  searchpath:
    - file://conf
  sweeper:
    params:
<<<<<<< HEAD
      model: gena-lm-bigbird-base-t2t,
        gena-lm-bert-large-t2,
=======
      model:
>>>>>>> a1bb97d8
        hyenadna-tiny-1k,
        hyenadna-large-1m,
        resnetlm,
        nt_transformer_ms,
        nt_transformer_v2_500m,
        nt_transformer_human_ref,
        nt_transformer_1000g,
        dnabert2,
<<<<<<< HEAD
        onehot,
        awdlstm,
        nt_transformer_v2_500m,
        grover
        hyenadna-small-32k,
        hyenadna-medium-160k,
        hyenadna-medium-450k
=======
        awdlstm
        # gena-lm-bigbird-base-t2t,
        # gena-lm-bert-large-t2,
        # dnabert6,
        # onehot,
        # grover
        # hyenadna-small-32k,
        # hyenadna-medium-160k,
        # hyenadna-medium-450k
>>>>>>> a1bb97d8
      task: gene_finding,
        enhancer_annotation,
        histone_modification,
        chromatin_accessibility,
        cpg_methylation

chunk_size: 50000
chunk: null # can be given as a list of chunks to embed
data_dir: ./data/
output_dir: ${data_dir}
embedders_dir: ./pretrained_models/
splits: null
model: nt_transformer_1000g
task: gene_finding
# model instatiators
dnabert2:
  _target_: bend.utils.embedders.DNABert2Embedder
  model_name: zhihan1996/DNABERT-2-117M
  upsample_embeddings: true
dnabert6:
  _target_: bend.utils.embedders.DNABertEmbedder
  model_path: ${embedders_dir}/dnabert6
  kmer: 6
  upsample_embeddings: true
gena-lm-bigbird-base-t2t:
  _target_: bend.utils.embedders.GENALMEmbedder
  model_name: AIRI-Institute/gena-lm-bigbird-base-t2t
  upsample_embeddings: true
gena-lm-bert-large-t2:
  _target_: bend.utils.embedders.GENALMEmbedder
  model_name: AIRI-Institute/gena-lm-bert-large-t2t
  upsample_embeddings: true
hyenadna-large-1m:
  _target_: bend.utils.embedders.HyenaDNAEmbedder
  model_path: ${embedders_dir}/hyenadna/hyenadna-large-1m-seqlen
hyenadna-tiny-1k:
  _target_: bend.utils.embedders.HyenaDNAEmbedder
  model_path: ${embedders_dir}/hyenadna/hyenadna-tiny-1k-seqlen
hyenadna-small-32k:
  _target_: bend.utils.embedders.HyenaDNAEmbedder
  model_path: ${embedders_dir}/hyenadna/hyenadna-small-32k-seqlen
hyenadna-medium-160k:
  _target_: bend.utils.embedders.HyenaDNAEmbedder
  model_path: ${embedders_dir}/hyenadna/hyenadna-medium-160k-seqlen
hyenadna-medium-450k:
  _target_: bend.utils.embedders.HyenaDNAEmbedder
  model_path: ${embedders_dir}/hyenadna/hyenadna-medium-450k-seqlen
resnetlm:
  _target_: bend.utils.embedders.ConvNetEmbedder
  model_path: ${embedders_dir}/convnet/
awdlstm:
  _target_: bend.utils.embedders.AWDLSTMEmbedder
  model_path: ${embedders_dir}/awd_lstm/
nt_transformer_ms:
  _target_: bend.utils.embedders.NucleotideTransformerEmbedder
  model_name: InstaDeepAI/nucleotide-transformer-2.5b-multi-species
  upsample_embeddings: true
nt_transformer_human_ref:
  _target_: bend.utils.embedders.NucleotideTransformerEmbedder
  model_name: InstaDeepAI/nucleotide-transformer-500m-human-ref
  upsample_embeddings: true
nt_transformer_1000g:
  _target_: bend.utils.embedders.NucleotideTransformerEmbedder
  model_name: InstaDeepAI/nucleotide-transformer-2.5b-1000g
  upsample_embeddings: true
onehot:
  _target_: bend.utils.embedders.OneHotEmbedder
nt_transformer_v2_500m:
  _target_: bend.utils.embedders.NucleotideTransformerEmbedder
  model_name: InstaDeepAI/nucleotide-transformer-v2-500m-multi-species
  upsample_embeddings: true
grover:
  _target_: bend.utils.embedders.GROVEREmbedder
  model_name: ${embedders_dir}/grover/
  upsample_embeddings: true
# data configurations for each task
gene_finding:
  reference_fasta: ${data_dir}/genomes/GRCh38.primary_assembly.genome.fa
  hdf5_file: ${data_dir}/gene_finding/gene_finding.hdf5
  bed: ${data_dir}/gene_finding/gene_finding.bed
  read_strand: false
enhancer_annotation:
  reference_fasta: ${data_dir}/genomes/GRCh38.primary_assembly.genome.fa
  hdf5_file: ${data_dir}/enhancer_annotation/enhancer_annotation.hdf5
  bed: ${data_dir}/enhancer_annotation/enhancer_annotation.bed
  read_strand: false
histone_modification:
  bed: ${data_dir}/histone_modification/histone_modification.bed
  reference_fasta: ${data_dir}/genomes/GRCh38.primary_assembly.genome.fa
  read_strand: true
  hdf5_file: null
  label_depth: ${datadims.histone_modification}
chromatin_accessibility:
  bed: ${data_dir}/chromatin_accessibility/chromatin_accessibility.bed
  reference_fasta: ${data_dir}/genomes/GRCh37.no-chr.fa
  read_strand: true
  hdf5_file: null
  label_depth: ${datadims.chromatin_accessibility}
cpg_methylation:
  bed: ${data_dir}/cpg_methylation/cpg_methylation.bed
  reference_fasta: ${data_dir}/genomes/GRCh38.primary_assembly.genome.fa
  read_strand: true
  hdf5_file: null
  label_depth: ${datadims.cpg_methylation}<|MERGE_RESOLUTION|>--- conflicted
+++ resolved
@@ -9,12 +9,7 @@
     - file://conf
   sweeper:
     params:
-<<<<<<< HEAD
-      model: gena-lm-bigbird-base-t2t,
-        gena-lm-bert-large-t2,
-=======
       model:
->>>>>>> a1bb97d8
         hyenadna-tiny-1k,
         hyenadna-large-1m,
         resnetlm,
@@ -23,15 +18,6 @@
         nt_transformer_human_ref,
         nt_transformer_1000g,
         dnabert2,
-<<<<<<< HEAD
-        onehot,
-        awdlstm,
-        nt_transformer_v2_500m,
-        grover
-        hyenadna-small-32k,
-        hyenadna-medium-160k,
-        hyenadna-medium-450k
-=======
         awdlstm
         # gena-lm-bigbird-base-t2t,
         # gena-lm-bert-large-t2,
@@ -41,7 +27,6 @@
         # hyenadna-small-32k,
         # hyenadna-medium-160k,
         # hyenadna-medium-450k
->>>>>>> a1bb97d8
       task: gene_finding,
         enhancer_annotation,
         histone_modification,
